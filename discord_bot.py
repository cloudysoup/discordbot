import discord
from discord.ext import commands
import main  # Your analysis script
import os
from dotenv import load_dotenv
import constants
import logging
import requests
import functools

load_dotenv()

# Configure logging
logging.basicConfig(level=logging.INFO,
                    format="%(asctime)s - %(levelname)s - %(message)s")

# Bot setup with required intents
intents = discord.Intents.default()
intents.message_content = True
bot = commands.Bot(command_prefix='!', intents=intents)
TOKEN = os.getenv('DISCORD_TOKEN')
APPLICATION_ID = 1339034909528035358

# List of premium users (Replace with actual IDs)
PREMIUM_USERS = {123, 987654321098765432}  # Replace with actual user IDs


def entitlement_check():
    """Decorator to check if a user has access based on entitlements."""
    def decorator(func):
        @functools.wraps(func)
        async def wrapper(ctx, *args, **kwargs):
            if ctx.author.id in PREMIUM_USERS:
                return await func(ctx, *args, **kwargs)

            res = requests.get(
                f"https://discord.com/api/v10/applications/{APPLICATION_ID}/entitlements",
                headers={'Authorization': f'Bot {TOKEN}'}
            )

            if res.status_code >= 400:
                return await ctx.send("Error fetching entitlements.")

            has_access = any(int(entitlement['user_id']) == int(
                ctx.author.id) for entitlement in res.json())

            if not has_access:
                return await ctx.send("NO ACCESS")

            return await func(ctx, *args, **kwargs)

        return wrapper
    return decorator

<<<<<<< HEAD
# List of premium users (Replace with actual IDs)
PREMIUM_USERS = {471432445628252160, 987654321098765432}  # Replace with actual user IDs
=======
>>>>>>> 713858ed

# Test image URL
# TEST_IMAGE_URL = 'https://cdn.discordapp.com/attachments/1339054469131927573/1339063273852502107/image.png'


async def process_image_url(image_url: str, channel: discord.TextChannel):
    """Process an image URL and send results."""
    processing_msg = await channel.send("Processing image... This may take a moment.")

    try:
        # Get usernames from image
        player_names = main.get_usernames_from_image(image_url)
        await processing_msg.edit(content=f"Detected players: {', '.join(player_names)}\nFetching player data...")

        # Get player IDs and detailed data
        player_ids = main.get_player_ids(player_names)
        players_data = main.get_players_data(player_ids)

        # Create the embed
        embed = discord.Embed(
            title="Player Analysis",
            description="Analysis of detected players and their hero pools",
            color=discord.Color.blue(),
            timestamp=discord.utils.utcnow()
        )

        # Add player info to embed
        for player_name, player_data in players_data.items():
            if not player_data:
                embed.add_field(
                    name=f"❌ {player_name}", value="Could not retrieve data.", inline=False)
                continue

            top_heroes = main.get_top_heroes(player_data)
            hero_info = [
                f"{constants.HERO_EMOJI_MAP.get(hero['hero_name'], hero['hero_name'])} {hero['matches']} matches, {hero['winrate']:.1f}% WR"
                for hero in top_heroes
            ]

            rank, tier = main.get_player_rank(player_data.stats.rank.level)

            embed.add_field(
                name=f"{player_name} {constants.RANK_EMOJIS.get(rank)} {tier if tier else ''}",
                value="\n".join(
                    hero_info) if hero_info else "No hero data available",
                inline=False
            )

        # Add ban recommendations
        bans = main.determine_bans(players_data)
        if bans:
            embed.add_field(
                name="🚫 Recommended Bans",
                value="\n".join(
                    bans[:10]) if bans else "No ban recommendations",
                inline=False
            )

        # Delete processing message and send embed
        await processing_msg.delete()
        await channel.send(embed=embed)

    except Exception as e:
        logging.error(f"Error processing image: {e}")
        await processing_msg.edit(content="An error occurred while processing the image.")


@bot.event
async def on_ready():
    logging.info(f'Bot is online as {bot.user}')
    print(f'Bot is ready and logged in as {bot.user}')


@bot.command(name='commands')
async def help_command(ctx):
    """Display available bot commands."""
    embed = discord.Embed(
        title="Available Commands",
        description="Here's what I can do!",
        color=discord.Color.green()
    )
    embed.add_field(
        name="!test", value="Runs an image analysis on a test image.", inline=False)
    embed.add_field(name="!stats <player_name>",
                    value="Get stats for a specific player.", inline=False)
    embed.add_field(name="Upload an image",
                    value="Sends player analysis from an uploaded image.", inline=False)
    embed.add_field(name="!shutdown (admin only)",
                    value="Shuts down the bot.", inline=False)
    embed.add_field(name="!restart (admin only)",
                    value="Restarts the bot.", inline=False)
    embed.set_footer(text="Rate limits apply to prevent spam.")
    await ctx.send(embed=embed)


@bot.command()
@entitlement_check()
@commands.cooldown(3, 30, commands.BucketType.user)
async def bans(ctx):
    message = ctx.message

    if not message.attachments:
        return await ctx.send("Image required")

    attachment = message.attachments[0]
    is_image = any(attachment.filename.lower().endswith(ext)
                   for ext in ['.png', '.jpg', '.jpeg', '.webp'])
    if not is_image:
        return await ctx.send("Attachment must be image")

    await process_image_url(attachment.url, message.channel)


@bans.error
async def handle_bans_errors(ctx, error):
    if isinstance(error, commands.CommandOnCooldown):
        await ctx.send(f"⏳Slow down! Try again in {error.retry_after:.2f} seconds.")


# Run the bot with your token
bot.run(TOKEN)
<|MERGE_RESOLUTION|>--- conflicted
+++ resolved
@@ -1,180 +1,175 @@
-import discord
-from discord.ext import commands
-import main  # Your analysis script
-import os
-from dotenv import load_dotenv
-import constants
-import logging
-import requests
-import functools
-
-load_dotenv()
-
-# Configure logging
-logging.basicConfig(level=logging.INFO,
-                    format="%(asctime)s - %(levelname)s - %(message)s")
-
-# Bot setup with required intents
-intents = discord.Intents.default()
-intents.message_content = True
-bot = commands.Bot(command_prefix='!', intents=intents)
-TOKEN = os.getenv('DISCORD_TOKEN')
-APPLICATION_ID = 1339034909528035358
-
-# List of premium users (Replace with actual IDs)
-PREMIUM_USERS = {123, 987654321098765432}  # Replace with actual user IDs
-
-
-def entitlement_check():
-    """Decorator to check if a user has access based on entitlements."""
-    def decorator(func):
-        @functools.wraps(func)
-        async def wrapper(ctx, *args, **kwargs):
-            if ctx.author.id in PREMIUM_USERS:
-                return await func(ctx, *args, **kwargs)
-
-            res = requests.get(
-                f"https://discord.com/api/v10/applications/{APPLICATION_ID}/entitlements",
-                headers={'Authorization': f'Bot {TOKEN}'}
-            )
-
-            if res.status_code >= 400:
-                return await ctx.send("Error fetching entitlements.")
-
-            has_access = any(int(entitlement['user_id']) == int(
-                ctx.author.id) for entitlement in res.json())
-
-            if not has_access:
-                return await ctx.send("NO ACCESS")
-
-            return await func(ctx, *args, **kwargs)
-
-        return wrapper
-    return decorator
-
-<<<<<<< HEAD
-# List of premium users (Replace with actual IDs)
-PREMIUM_USERS = {471432445628252160, 987654321098765432}  # Replace with actual user IDs
-=======
->>>>>>> 713858ed
-
-# Test image URL
-# TEST_IMAGE_URL = 'https://cdn.discordapp.com/attachments/1339054469131927573/1339063273852502107/image.png'
-
-
-async def process_image_url(image_url: str, channel: discord.TextChannel):
-    """Process an image URL and send results."""
-    processing_msg = await channel.send("Processing image... This may take a moment.")
-
-    try:
-        # Get usernames from image
-        player_names = main.get_usernames_from_image(image_url)
-        await processing_msg.edit(content=f"Detected players: {', '.join(player_names)}\nFetching player data...")
-
-        # Get player IDs and detailed data
-        player_ids = main.get_player_ids(player_names)
-        players_data = main.get_players_data(player_ids)
-
-        # Create the embed
-        embed = discord.Embed(
-            title="Player Analysis",
-            description="Analysis of detected players and their hero pools",
-            color=discord.Color.blue(),
-            timestamp=discord.utils.utcnow()
-        )
-
-        # Add player info to embed
-        for player_name, player_data in players_data.items():
-            if not player_data:
-                embed.add_field(
-                    name=f"❌ {player_name}", value="Could not retrieve data.", inline=False)
-                continue
-
-            top_heroes = main.get_top_heroes(player_data)
-            hero_info = [
-                f"{constants.HERO_EMOJI_MAP.get(hero['hero_name'], hero['hero_name'])} {hero['matches']} matches, {hero['winrate']:.1f}% WR"
-                for hero in top_heroes
-            ]
-
-            rank, tier = main.get_player_rank(player_data.stats.rank.level)
-
-            embed.add_field(
-                name=f"{player_name} {constants.RANK_EMOJIS.get(rank)} {tier if tier else ''}",
-                value="\n".join(
-                    hero_info) if hero_info else "No hero data available",
-                inline=False
-            )
-
-        # Add ban recommendations
-        bans = main.determine_bans(players_data)
-        if bans:
-            embed.add_field(
-                name="🚫 Recommended Bans",
-                value="\n".join(
-                    bans[:10]) if bans else "No ban recommendations",
-                inline=False
-            )
-
-        # Delete processing message and send embed
-        await processing_msg.delete()
-        await channel.send(embed=embed)
-
-    except Exception as e:
-        logging.error(f"Error processing image: {e}")
-        await processing_msg.edit(content="An error occurred while processing the image.")
-
-
-@bot.event
-async def on_ready():
-    logging.info(f'Bot is online as {bot.user}')
-    print(f'Bot is ready and logged in as {bot.user}')
-
-
-@bot.command(name='commands')
-async def help_command(ctx):
-    """Display available bot commands."""
-    embed = discord.Embed(
-        title="Available Commands",
-        description="Here's what I can do!",
-        color=discord.Color.green()
-    )
-    embed.add_field(
-        name="!test", value="Runs an image analysis on a test image.", inline=False)
-    embed.add_field(name="!stats <player_name>",
-                    value="Get stats for a specific player.", inline=False)
-    embed.add_field(name="Upload an image",
-                    value="Sends player analysis from an uploaded image.", inline=False)
-    embed.add_field(name="!shutdown (admin only)",
-                    value="Shuts down the bot.", inline=False)
-    embed.add_field(name="!restart (admin only)",
-                    value="Restarts the bot.", inline=False)
-    embed.set_footer(text="Rate limits apply to prevent spam.")
-    await ctx.send(embed=embed)
-
-
-@bot.command()
-@entitlement_check()
-@commands.cooldown(3, 30, commands.BucketType.user)
-async def bans(ctx):
-    message = ctx.message
-
-    if not message.attachments:
-        return await ctx.send("Image required")
-
-    attachment = message.attachments[0]
-    is_image = any(attachment.filename.lower().endswith(ext)
-                   for ext in ['.png', '.jpg', '.jpeg', '.webp'])
-    if not is_image:
-        return await ctx.send("Attachment must be image")
-
-    await process_image_url(attachment.url, message.channel)
-
-
-@bans.error
-async def handle_bans_errors(ctx, error):
-    if isinstance(error, commands.CommandOnCooldown):
-        await ctx.send(f"⏳Slow down! Try again in {error.retry_after:.2f} seconds.")
-
-
-# Run the bot with your token
-bot.run(TOKEN)
+import discord
+from discord.ext import commands
+import main  # Your analysis script
+import os
+from dotenv import load_dotenv
+import constants
+import logging
+import requests
+import functools
+
+load_dotenv()
+
+# Configure logging
+logging.basicConfig(level=logging.INFO,
+                    format="%(asctime)s - %(levelname)s - %(message)s")
+
+# Bot setup with required intents
+intents = discord.Intents.default()
+intents.message_content = True
+bot = commands.Bot(command_prefix='!', intents=intents)
+TOKEN = os.getenv('DISCORD_TOKEN')
+APPLICATION_ID = 1339034909528035358
+
+# List of premium users (Replace with actual IDs)
+PREMIUM_USERS = {471432445628252160, 987654321098765432}  # Replace with actual user IDs
+
+
+def entitlement_check():
+    """Decorator to check if a user has access based on entitlements."""
+    def decorator(func):
+        @functools.wraps(func)
+        async def wrapper(ctx, *args, **kwargs):
+            if ctx.author.id in PREMIUM_USERS:
+                return await func(ctx, *args, **kwargs)
+
+            res = requests.get(
+                f"https://discord.com/api/v10/applications/{APPLICATION_ID}/entitlements",
+                headers={'Authorization': f'Bot {TOKEN}'}
+            )
+
+            if res.status_code >= 400:
+                return await ctx.send("Error fetching entitlements.")
+
+            has_access = any(int(entitlement['user_id']) == int(
+                ctx.author.id) for entitlement in res.json())
+
+            if not has_access:
+                return await ctx.send("NO ACCESS")
+
+            return await func(ctx, *args, **kwargs)
+
+        return wrapper
+    return decorator
+
+
+# Test image URL
+# TEST_IMAGE_URL = 'https://cdn.discordapp.com/attachments/1339054469131927573/1339063273852502107/image.png'
+
+
+async def process_image_url(image_url: str, channel: discord.TextChannel):
+    """Process an image URL and send results."""
+    processing_msg = await channel.send("Processing image... This may take a moment.")
+
+    try:
+        # Get usernames from image
+        player_names = main.get_usernames_from_image(image_url)
+        await processing_msg.edit(content=f"Detected players: {', '.join(player_names)}\nFetching player data...")
+
+        # Get player IDs and detailed data
+        player_ids = main.get_player_ids(player_names)
+        players_data = main.get_players_data(player_ids)
+
+        # Create the embed
+        embed = discord.Embed(
+            title="Player Analysis",
+            description="Analysis of detected players and their hero pools",
+            color=discord.Color.blue(),
+            timestamp=discord.utils.utcnow()
+        )
+
+        # Add player info to embed
+        for player_name, player_data in players_data.items():
+            if not player_data:
+                embed.add_field(
+                    name=f"❌ {player_name}", value="Could not retrieve data.", inline=False)
+                continue
+
+            top_heroes = main.get_top_heroes(player_data)
+            hero_info = [
+                f"{constants.HERO_EMOJI_MAP.get(hero['hero_name'], hero['hero_name'])} {hero['matches']} matches, {hero['winrate']:.1f}% WR"
+                for hero in top_heroes
+            ]
+
+            rank, tier = main.get_player_rank(player_data.stats.rank.level)
+
+            embed.add_field(
+                name=f"{player_name} {constants.RANK_EMOJIS.get(rank)} {tier if tier else ''}",
+                value="\n".join(
+                    hero_info) if hero_info else "No hero data available",
+                inline=False
+            )
+
+        # Add ban recommendations
+        bans = main.determine_bans(players_data)
+        if bans:
+            embed.add_field(
+                name="🚫 Recommended Bans",
+                value="\n".join(
+                    bans[:10]) if bans else "No ban recommendations",
+                inline=False
+            )
+
+        # Delete processing message and send embed
+        await processing_msg.delete()
+        await channel.send(embed=embed)
+
+    except Exception as e:
+        logging.error(f"Error processing image: {e}")
+        await processing_msg.edit(content="An error occurred while processing the image.")
+
+
+@bot.event
+async def on_ready():
+    logging.info(f'Bot is online as {bot.user}')
+    print(f'Bot is ready and logged in as {bot.user}')
+
+
+@bot.command(name='commands')
+async def help_command(ctx):
+    """Display available bot commands."""
+    embed = discord.Embed(
+        title="Available Commands",
+        description="Here's what I can do!",
+        color=discord.Color.green()
+    )
+    embed.add_field(
+        name="!test", value="Runs an image analysis on a test image.", inline=False)
+    embed.add_field(name="!stats <player_name>",
+                    value="Get stats for a specific player.", inline=False)
+    embed.add_field(name="Upload an image",
+                    value="Sends player analysis from an uploaded image.", inline=False)
+    embed.add_field(name="!shutdown (admin only)",
+                    value="Shuts down the bot.", inline=False)
+    embed.add_field(name="!restart (admin only)",
+                    value="Restarts the bot.", inline=False)
+    embed.set_footer(text="Rate limits apply to prevent spam.")
+    await ctx.send(embed=embed)
+
+
+@bot.command()
+@entitlement_check()
+@commands.cooldown(3, 30, commands.BucketType.user)
+async def bans(ctx):
+    message = ctx.message
+
+    if not message.attachments:
+        return await ctx.send("Image required")
+
+    attachment = message.attachments[0]
+    is_image = any(attachment.filename.lower().endswith(ext)
+                   for ext in ['.png', '.jpg', '.jpeg', '.webp'])
+    if not is_image:
+        return await ctx.send("Attachment must be image")
+
+    await process_image_url(attachment.url, message.channel)
+
+
+@bans.error
+async def handle_bans_errors(ctx, error):
+    if isinstance(error, commands.CommandOnCooldown):
+        await ctx.send(f"⏳Slow down! Try again in {error.retry_after:.2f} seconds.")
+
+
+# Run the bot with your token
+bot.run(TOKEN)