# Import required libraries
from typing import Tuple
from PIL import Image  # For image processing
from google import genai
import requests  # For making HTTP requests
from io import BytesIO  # For handling image data in memory
import json  # For parsing JSON data
import concurrent.futures  # For parallel processing
from operator import itemgetter  # For sorting operations
from collections import Counter  # For counting occurrences
import os
from dotenv import load_dotenv
import constants
from models import PlayerIDResponse, PlayerInfoResponse

load_dotenv()


# Constants for player analysis and API configuration
API_URL = 'https://mrapi.org'
ONE_TRICK_THRESHOLD = 1.5  # Multiplier to identify players who mainly use one hero
# Minimum winrate % to consider a hero commonly played well
COMMON_WINRATE_THRESHOLD = 55
COMMON_MATCH_THRESHOLD = 20  # Minimum matches needed to consider hero experience
GOOD_PLAYER_WINRATE_THRESHOLD = 60  # Minimum winrate % to identify strong players
# Minimum matches needed to identify strong players
GOOD_PLAYER_MATCH_THRESHOLD = 30
ONE_TRICK_MINIMUM_MATCHES = 50  # Minimum matches needed to be considered a one-trick
PRIMARY_HERO_THRESHOLD = 0.4    # 40% of total matches on main hero
PLAY_RATE_DECAY_THRESHOLD = 2.0 # Main hero played 2x more than second hero
HERO_POOL_CONCENTRATION_THRESHOLD = 0.25  # HHI threshold for hero pool concentration


def get_usernames_from_image(image_url: str) -> list[str]:
    """
    Extracts usernames from a game screenshot using Google's Gemini Vision API
    and filters out specific unwanted phrases
    Args:
        image_url (str): URL of the image to analyze
    Returns:
        list: List of filtered usernames
    """
    response = requests.get(image_url)
    image = Image.open(BytesIO(response.content))

    # Configure Gemini API with authentication
    client = genai.Client(api_key=os.getenv('GEMINI_API_KEY'))

    response = client.models.generate_content(
        model="gemini-2.0-flash",
        contents=[image, "Parse the usernames from this video game image."],
        config={
            'response_mime_type': 'application/json',
            'response_schema': list[str],
        }
    )
    usernames = json.loads(response.text)

    filtered_usernames = list(filter(
        lambda name: name not in constants.EXCLUDED_PHRASES, usernames))

    return filtered_usernames[-6:]


def get_player_id(player_name: str) -> str | None:
    """
    Retrieves player ID from the API using player name
    Args:
        player_name (str): Player's username
    Returns:
        str: Player ID if found, None otherwise
    """
    response = requests.get(f"{API_URL}/api/player-id/{player_name}")
    if response.status_code < 400:
        try:
            return PlayerIDResponse(**response.json()).id
        except ValueError:
            return None
    print("Error getting player id:", response)
    return None


def get_player_ids(player_names: list[str]) -> dict[str, str | None]:
    """
    Gets multiple player IDs concurrently using ThreadPoolExecutor
    Args:
        player_names (list): List of player usernames
    Returns:
        dict: Mapping of player names to their IDs
    """
    with concurrent.futures.ThreadPoolExecutor() as executor:
        results = executor.map(get_player_id, player_names)
    return dict(zip(player_names, results))


def get_player_data(player_id: str) -> (PlayerInfoResponse | None):
    """
    Retrieves detailed player statistics from the API
    Args:
        player_id (str): Player's unique identifier
    Returns:
        dict: Player statistics and data
    """
    response = requests.get(f"{API_URL}/api/player/{player_id}")
    if response.status_code < 400:
        try:
            return PlayerInfoResponse(**response.json())
        except ValueError:
            return None
    print("Error getting player data:", response)
    return None


def get_players_data(player_ids: dict[str, str | None]) -> dict[str, PlayerInfoResponse | None]:
    """
    Gets multiple players' data concurrently
    Args:
        player_ids (dict): Dictionary of player names and their IDs
    Returns:
        dict: Mapping of player names to their complete data
    """
    with concurrent.futures.ThreadPoolExecutor() as executor:
        results = executor.map(get_player_data, player_ids.values())
    return dict(zip(player_ids.keys(), results))


def get_top_heroes(player_data: PlayerInfoResponse, top_n=5) -> list[dict]:
    """
    Analyzes player data to find their most played heroes
    Args:
        player_data (dict): Player's complete statistics
        top_n (int): Number of top heroes to return
    Returns:
        list: Top N heroes with their match counts and winrates
    """
    hero_stats = player_data.hero_stats
    if not hero_stats:
        return []
    ranked_heroes = []

    # Calculate statistics for each hero
    for _, hero_info in hero_stats.items():
        ranked_data = hero_info.ranked
        if not ranked_data:
            continue
        matches = ranked_data.matches
        wins = ranked_data.wins
        winrate = (wins / matches * 100) if matches > 0 else 0
        if matches > 0:
            ranked_heroes.append({
                "hero_name": hero_info.hero_name,
                "matches": matches,
                "winrate": winrate
            })

    # Sort heroes by number of matches played
    ranked_heroes.sort(key=itemgetter("matches"), reverse=True)
    return ranked_heroes[:top_n]


def determine_bans(players_data: dict[str, PlayerInfoResponse | None]):
    """
    Analyzes all players' data to determine optimal hero bans
    Args:
        players_data (dict): Complete data for all players
    Returns:
        list: Recommended bans with detailed reasoning
    """
    # Initialize tracking dictionaries
    hero_usage = Counter()
    one_tricks = {}
    good_players = {}
    player_top_heroes = {}
    player_metrics = {}

    # Process each player's hero data
    for player_name, player_data in players_data.items():
        if not player_data:
            continue
            
        top_heroes = get_top_heroes(player_data)
        if not top_heroes:
            continue
            
        player_top_heroes[player_name] = top_heroes
        
        # Calculate advanced metrics
        metrics = calculate_hero_pool_metrics(top_heroes)
        player_metrics[player_name] = metrics

        # Identify one-tricks using new metrics
        if metrics["is_one_trick"]:
            primary_hero = top_heroes[0]
            one_tricks.setdefault(primary_hero["hero_name"], []).append({
                "player": player_name,
                "matches": primary_hero["matches"],
                "winrate": primary_hero["winrate"],
                "dominance": metrics["primary_hero_dominance"],
                "diversity": metrics["diversity_score"]
            })

        # Track hero usage and strong players
        for hero in top_heroes:
            hero_name = hero["hero_name"]
            matches = hero["matches"]
            winrate = hero["winrate"]

            if winrate >= COMMON_WINRATE_THRESHOLD and matches >= COMMON_MATCH_THRESHOLD:
                hero_usage[hero_name] += 1

            if winrate >= GOOD_PLAYER_WINRATE_THRESHOLD and matches >= GOOD_PLAYER_MATCH_THRESHOLD:
                good_players.setdefault(hero_name, []).append(
                    (player_name, matches, winrate)
                )

    # Compile ban candidates
    one_trick_set = set(one_tricks.keys())
    good_player_set = set(good_players.keys())
    common_hero_set = {hero for hero, count in hero_usage.items() if count > 1}

    ban_candidates = one_trick_set | good_player_set | common_hero_set

    return compile_ban_recommendations(ban_candidates, one_tricks, good_players, hero_usage, player_top_heroes)


def get_common_hero_players(hero, player_top_heroes):
    """
    Finds players who frequently use a given hero.
    """
    common_players = [
        f"{player}: {hero_data['matches']} matches, {hero_data['winrate']:.2f}% winrate"
        for player, top_heroes in player_top_heroes.items()
        for hero_data in top_heroes
        if hero_data["hero_name"] == hero
    ]
    return common_players


def compile_ban_recommendations(ban_candidates, one_tricks, good_players, hero_usage, player_top_heroes) -> list[str]:
    """
    Creates a detailed list of ban recommendations with improved one-trick detection
    """
    one_trick_bans, good_player_bans, common_hero_bans = [], [], []

    for hero in ban_candidates:
        hero_display = constants.HERO_EMOJI_MAP.get(hero, hero)

        if hero in one_tricks:
            for player_data in one_tricks[hero]:
                one_trick_bans.append(
                    f"{hero_display} (One-trick: {player_data['player']}, "
                    f"{player_data['matches']} matches, {player_data['winrate']:.2f}%, "
                    f"Hero dominance: {player_data['dominance']*100:.1f}%)"
                )

        elif hero in good_players:
            for player, matches, winrate in good_players[hero]:
                good_player_bans.append(
                    f"{hero_display} (Good-player: {player}, {matches} matches, {winrate:.2f}%)"
                )

        elif hero_usage[hero] > 1:
            common_players = get_common_hero_players(hero, player_top_heroes)
            if common_players:
                common_hero_bans.append(
                    f"{hero_display} (Common hero: {', '.join(common_players)})"
                )

    # Sort bans by priority (one-tricks first, then good players, then common heroes)
    sorted_bans = one_trick_bans + good_player_bans + common_hero_bans
    return sorted_bans


def fetch_data(player_names: list[str]):
    """
    Main function to fetch and analyze data for all players
    Args:
        player_names (list): List of player usernames to analyze
    """
    # Get player IDs for all players
    player_ids = get_player_ids(player_names)
    print("Player IDs:", player_ids)

    # Get detailed data for all players
    players_data = get_players_data(player_ids)

    # Analyze and display results for each player
    for player_name, player_data in players_data.items():
        if not player_data:
            print(f"Could not retrieve data for player {player_name}.")
            continue

        top_heroes = get_top_heroes(player_data)
        print(f"Top {len(top_heroes)} most played heroes for {player_name}:")
        for hero in top_heroes:
            print(
                f"{hero['hero_name']}: {hero['matches']} ranked matches, Winrate: {hero['winrate']:.2f}%")

    # Generate and display ban recommendations
    bans = determine_bans(players_data)
    print("Recommended bans:", bans)


def get_player_rank(level: int) -> Tuple[str, int]:
    """
    Maps a player's level to their rank and sub-tier (1-3).

    Args:
        level (int): Player's rank level (0-23).

    Returns:
        Tuple[str, int]: Rank name and sub-tier (3 = highest, 1 = lowest).
    """
    rank_tiers = {
        "Bronze": range(0, 4),
        "Silver": range(4, 7),
        "Gold": range(7, 10),
        "Platinum": range(10, 13),
        "Diamond": range(13, 16),
        "Grandmaster": range(16, 19),
        "Celestial": range(19, 22),
        "Eternity": [22],
        "One Above All": [23]
    }

    # Find the rank and calculate the sub-tier (3, 2, 1)
    for rank, levels in rank_tiers.items():
        if level in levels:
            if rank in ["Eternity", "One Above All"]:
                return (rank, None)  # No sub-tier for these ranks
            sub_tier = 3 - (level - min(levels))
            return (rank, sub_tier)

    return ("Unknown", None)  # Fallback for invalid levels


# def main():
#     """
#     Entry point of the script
#     Handles image processing and initiates data analysis
#     """
#     # Discord image URL containing player names
#     # image_url = 'https://media.discordapp.net/attachments/1266915114322231330/1337309415367376896/image.png?ex=67a7a2b2&is=67a65132&hm=d77e7c2af072265616ff9c2e66282c40c0542717a6f13ab140e8ad23b97a0650&format=webp&quality=lossless'
#     image_url = 'https://media.discordapp.net/attachments/1337523234945372193/1337607708043644979/image.png?ex=67a80fc1&is=67a6be41&hm=d5fcd33f0f0a69064ac1c7111d739a4835172ed2645079a354286e0c3bf03124&=&format=webp&quality=lossless'
#     # Extract usernames from the image
#     player_names = get_usernames_from_image(image_url)
#     print("Detected players:", player_names)

<<<<<<< HEAD
    # Analyze the players' data
    fetch_data(player_names)
def calculate_hero_pool_metrics(top_heroes: list[dict]) -> dict:
    """
    Calculates advanced metrics for hero pool analysis
    Returns dictionary with diversity score and one-trick indicators
    """
    if not top_heroes:
        return {
            "diversity_score": 0,
            "primary_hero_dominance": 0,
            "is_one_trick": False,
            "total_matches": 0
        }

    total_matches = sum(hero["matches"] for hero in top_heroes)
    if total_matches == 0:
        return {
            "diversity_score": 0,
            "primary_hero_dominance": 0,
            "is_one_trick": False,
            "total_matches": 0
        }

    # Calculate play rate distribution
    play_rates = [hero["matches"] / total_matches for hero in top_heroes]
    
    # Calculate Herfindahl-Hirschman Index (HHI) for hero pool concentration
    hhi = sum(rate * rate for rate in play_rates)
    
    # Calculate primary hero dominance
    primary_hero_dominance = play_rates[0] if play_rates else 0
    
    # Calculate play rate decay between primary and secondary heroes
    play_rate_decay = play_rates[0] / play_rates[1] if len(play_rates) > 1 else float('inf')

    # Determine if player is a one-trick using multiple criteria
    is_one_trick = (
        total_matches >= ONE_TRICK_MINIMUM_MATCHES and  # Enough total matches
        primary_hero_dominance > PRIMARY_HERO_THRESHOLD and  # Plays main hero enough
        play_rate_decay > PLAY_RATE_DECAY_THRESHOLD and     # Sharp dropoff after main hero
        hhi > HERO_POOL_CONCENTRATION_THRESHOLD             # Concentrated hero pool
    )
=======
#     # Analyze the players' data
#     fetch_data(player_names)
>>>>>>> 713858ed

    return {
        "diversity_score": 1 - hhi,  # Convert HHI to diversity score
        "primary_hero_dominance": primary_hero_dominance,
        "play_rate_decay": play_rate_decay,
        "is_one_trick": is_one_trick,
        "total_matches": total_matches
    }

# # Script entry point
# if __name__ == "__main__":
#     main()
<|MERGE_RESOLUTION|>--- conflicted
+++ resolved
@@ -1,408 +1,404 @@
-# Import required libraries
-from typing import Tuple
-from PIL import Image  # For image processing
-from google import genai
-import requests  # For making HTTP requests
-from io import BytesIO  # For handling image data in memory
-import json  # For parsing JSON data
-import concurrent.futures  # For parallel processing
-from operator import itemgetter  # For sorting operations
-from collections import Counter  # For counting occurrences
-import os
-from dotenv import load_dotenv
-import constants
-from models import PlayerIDResponse, PlayerInfoResponse
-
-load_dotenv()
-
-
-# Constants for player analysis and API configuration
-API_URL = 'https://mrapi.org'
-ONE_TRICK_THRESHOLD = 1.5  # Multiplier to identify players who mainly use one hero
-# Minimum winrate % to consider a hero commonly played well
-COMMON_WINRATE_THRESHOLD = 55
-COMMON_MATCH_THRESHOLD = 20  # Minimum matches needed to consider hero experience
-GOOD_PLAYER_WINRATE_THRESHOLD = 60  # Minimum winrate % to identify strong players
-# Minimum matches needed to identify strong players
-GOOD_PLAYER_MATCH_THRESHOLD = 30
-ONE_TRICK_MINIMUM_MATCHES = 50  # Minimum matches needed to be considered a one-trick
-PRIMARY_HERO_THRESHOLD = 0.4    # 40% of total matches on main hero
-PLAY_RATE_DECAY_THRESHOLD = 2.0 # Main hero played 2x more than second hero
-HERO_POOL_CONCENTRATION_THRESHOLD = 0.25  # HHI threshold for hero pool concentration
-
-
-def get_usernames_from_image(image_url: str) -> list[str]:
-    """
-    Extracts usernames from a game screenshot using Google's Gemini Vision API
-    and filters out specific unwanted phrases
-    Args:
-        image_url (str): URL of the image to analyze
-    Returns:
-        list: List of filtered usernames
-    """
-    response = requests.get(image_url)
-    image = Image.open(BytesIO(response.content))
-
-    # Configure Gemini API with authentication
-    client = genai.Client(api_key=os.getenv('GEMINI_API_KEY'))
-
-    response = client.models.generate_content(
-        model="gemini-2.0-flash",
-        contents=[image, "Parse the usernames from this video game image."],
-        config={
-            'response_mime_type': 'application/json',
-            'response_schema': list[str],
-        }
-    )
-    usernames = json.loads(response.text)
-
-    filtered_usernames = list(filter(
-        lambda name: name not in constants.EXCLUDED_PHRASES, usernames))
-
-    return filtered_usernames[-6:]
-
-
-def get_player_id(player_name: str) -> str | None:
-    """
-    Retrieves player ID from the API using player name
-    Args:
-        player_name (str): Player's username
-    Returns:
-        str: Player ID if found, None otherwise
-    """
-    response = requests.get(f"{API_URL}/api/player-id/{player_name}")
-    if response.status_code < 400:
-        try:
-            return PlayerIDResponse(**response.json()).id
-        except ValueError:
-            return None
-    print("Error getting player id:", response)
-    return None
-
-
-def get_player_ids(player_names: list[str]) -> dict[str, str | None]:
-    """
-    Gets multiple player IDs concurrently using ThreadPoolExecutor
-    Args:
-        player_names (list): List of player usernames
-    Returns:
-        dict: Mapping of player names to their IDs
-    """
-    with concurrent.futures.ThreadPoolExecutor() as executor:
-        results = executor.map(get_player_id, player_names)
-    return dict(zip(player_names, results))
-
-
-def get_player_data(player_id: str) -> (PlayerInfoResponse | None):
-    """
-    Retrieves detailed player statistics from the API
-    Args:
-        player_id (str): Player's unique identifier
-    Returns:
-        dict: Player statistics and data
-    """
-    response = requests.get(f"{API_URL}/api/player/{player_id}")
-    if response.status_code < 400:
-        try:
-            return PlayerInfoResponse(**response.json())
-        except ValueError:
-            return None
-    print("Error getting player data:", response)
-    return None
-
-
-def get_players_data(player_ids: dict[str, str | None]) -> dict[str, PlayerInfoResponse | None]:
-    """
-    Gets multiple players' data concurrently
-    Args:
-        player_ids (dict): Dictionary of player names and their IDs
-    Returns:
-        dict: Mapping of player names to their complete data
-    """
-    with concurrent.futures.ThreadPoolExecutor() as executor:
-        results = executor.map(get_player_data, player_ids.values())
-    return dict(zip(player_ids.keys(), results))
-
-
-def get_top_heroes(player_data: PlayerInfoResponse, top_n=5) -> list[dict]:
-    """
-    Analyzes player data to find their most played heroes
-    Args:
-        player_data (dict): Player's complete statistics
-        top_n (int): Number of top heroes to return
-    Returns:
-        list: Top N heroes with their match counts and winrates
-    """
-    hero_stats = player_data.hero_stats
-    if not hero_stats:
-        return []
-    ranked_heroes = []
-
-    # Calculate statistics for each hero
-    for _, hero_info in hero_stats.items():
-        ranked_data = hero_info.ranked
-        if not ranked_data:
-            continue
-        matches = ranked_data.matches
-        wins = ranked_data.wins
-        winrate = (wins / matches * 100) if matches > 0 else 0
-        if matches > 0:
-            ranked_heroes.append({
-                "hero_name": hero_info.hero_name,
-                "matches": matches,
-                "winrate": winrate
-            })
-
-    # Sort heroes by number of matches played
-    ranked_heroes.sort(key=itemgetter("matches"), reverse=True)
-    return ranked_heroes[:top_n]
-
-
-def determine_bans(players_data: dict[str, PlayerInfoResponse | None]):
-    """
-    Analyzes all players' data to determine optimal hero bans
-    Args:
-        players_data (dict): Complete data for all players
-    Returns:
-        list: Recommended bans with detailed reasoning
-    """
-    # Initialize tracking dictionaries
-    hero_usage = Counter()
-    one_tricks = {}
-    good_players = {}
-    player_top_heroes = {}
-    player_metrics = {}
-
-    # Process each player's hero data
-    for player_name, player_data in players_data.items():
-        if not player_data:
-            continue
-            
-        top_heroes = get_top_heroes(player_data)
-        if not top_heroes:
-            continue
-            
-        player_top_heroes[player_name] = top_heroes
-        
-        # Calculate advanced metrics
-        metrics = calculate_hero_pool_metrics(top_heroes)
-        player_metrics[player_name] = metrics
-
-        # Identify one-tricks using new metrics
-        if metrics["is_one_trick"]:
-            primary_hero = top_heroes[0]
-            one_tricks.setdefault(primary_hero["hero_name"], []).append({
-                "player": player_name,
-                "matches": primary_hero["matches"],
-                "winrate": primary_hero["winrate"],
-                "dominance": metrics["primary_hero_dominance"],
-                "diversity": metrics["diversity_score"]
-            })
-
-        # Track hero usage and strong players
-        for hero in top_heroes:
-            hero_name = hero["hero_name"]
-            matches = hero["matches"]
-            winrate = hero["winrate"]
-
-            if winrate >= COMMON_WINRATE_THRESHOLD and matches >= COMMON_MATCH_THRESHOLD:
-                hero_usage[hero_name] += 1
-
-            if winrate >= GOOD_PLAYER_WINRATE_THRESHOLD and matches >= GOOD_PLAYER_MATCH_THRESHOLD:
-                good_players.setdefault(hero_name, []).append(
-                    (player_name, matches, winrate)
-                )
-
-    # Compile ban candidates
-    one_trick_set = set(one_tricks.keys())
-    good_player_set = set(good_players.keys())
-    common_hero_set = {hero for hero, count in hero_usage.items() if count > 1}
-
-    ban_candidates = one_trick_set | good_player_set | common_hero_set
-
-    return compile_ban_recommendations(ban_candidates, one_tricks, good_players, hero_usage, player_top_heroes)
-
-
-def get_common_hero_players(hero, player_top_heroes):
-    """
-    Finds players who frequently use a given hero.
-    """
-    common_players = [
-        f"{player}: {hero_data['matches']} matches, {hero_data['winrate']:.2f}% winrate"
-        for player, top_heroes in player_top_heroes.items()
-        for hero_data in top_heroes
-        if hero_data["hero_name"] == hero
-    ]
-    return common_players
-
-
-def compile_ban_recommendations(ban_candidates, one_tricks, good_players, hero_usage, player_top_heroes) -> list[str]:
-    """
-    Creates a detailed list of ban recommendations with improved one-trick detection
-    """
-    one_trick_bans, good_player_bans, common_hero_bans = [], [], []
-
-    for hero in ban_candidates:
-        hero_display = constants.HERO_EMOJI_MAP.get(hero, hero)
-
-        if hero in one_tricks:
-            for player_data in one_tricks[hero]:
-                one_trick_bans.append(
-                    f"{hero_display} (One-trick: {player_data['player']}, "
-                    f"{player_data['matches']} matches, {player_data['winrate']:.2f}%, "
-                    f"Hero dominance: {player_data['dominance']*100:.1f}%)"
-                )
-
-        elif hero in good_players:
-            for player, matches, winrate in good_players[hero]:
-                good_player_bans.append(
-                    f"{hero_display} (Good-player: {player}, {matches} matches, {winrate:.2f}%)"
-                )
-
-        elif hero_usage[hero] > 1:
-            common_players = get_common_hero_players(hero, player_top_heroes)
-            if common_players:
-                common_hero_bans.append(
-                    f"{hero_display} (Common hero: {', '.join(common_players)})"
-                )
-
-    # Sort bans by priority (one-tricks first, then good players, then common heroes)
-    sorted_bans = one_trick_bans + good_player_bans + common_hero_bans
-    return sorted_bans
-
-
-def fetch_data(player_names: list[str]):
-    """
-    Main function to fetch and analyze data for all players
-    Args:
-        player_names (list): List of player usernames to analyze
-    """
-    # Get player IDs for all players
-    player_ids = get_player_ids(player_names)
-    print("Player IDs:", player_ids)
-
-    # Get detailed data for all players
-    players_data = get_players_data(player_ids)
-
-    # Analyze and display results for each player
-    for player_name, player_data in players_data.items():
-        if not player_data:
-            print(f"Could not retrieve data for player {player_name}.")
-            continue
-
-        top_heroes = get_top_heroes(player_data)
-        print(f"Top {len(top_heroes)} most played heroes for {player_name}:")
-        for hero in top_heroes:
-            print(
-                f"{hero['hero_name']}: {hero['matches']} ranked matches, Winrate: {hero['winrate']:.2f}%")
-
-    # Generate and display ban recommendations
-    bans = determine_bans(players_data)
-    print("Recommended bans:", bans)
-
-
-def get_player_rank(level: int) -> Tuple[str, int]:
-    """
-    Maps a player's level to their rank and sub-tier (1-3).
-
-    Args:
-        level (int): Player's rank level (0-23).
-
-    Returns:
-        Tuple[str, int]: Rank name and sub-tier (3 = highest, 1 = lowest).
-    """
-    rank_tiers = {
-        "Bronze": range(0, 4),
-        "Silver": range(4, 7),
-        "Gold": range(7, 10),
-        "Platinum": range(10, 13),
-        "Diamond": range(13, 16),
-        "Grandmaster": range(16, 19),
-        "Celestial": range(19, 22),
-        "Eternity": [22],
-        "One Above All": [23]
-    }
-
-    # Find the rank and calculate the sub-tier (3, 2, 1)
-    for rank, levels in rank_tiers.items():
-        if level in levels:
-            if rank in ["Eternity", "One Above All"]:
-                return (rank, None)  # No sub-tier for these ranks
-            sub_tier = 3 - (level - min(levels))
-            return (rank, sub_tier)
-
-    return ("Unknown", None)  # Fallback for invalid levels
-
-
-# def main():
-#     """
-#     Entry point of the script
-#     Handles image processing and initiates data analysis
-#     """
-#     # Discord image URL containing player names
-#     # image_url = 'https://media.discordapp.net/attachments/1266915114322231330/1337309415367376896/image.png?ex=67a7a2b2&is=67a65132&hm=d77e7c2af072265616ff9c2e66282c40c0542717a6f13ab140e8ad23b97a0650&format=webp&quality=lossless'
-#     image_url = 'https://media.discordapp.net/attachments/1337523234945372193/1337607708043644979/image.png?ex=67a80fc1&is=67a6be41&hm=d5fcd33f0f0a69064ac1c7111d739a4835172ed2645079a354286e0c3bf03124&=&format=webp&quality=lossless'
-#     # Extract usernames from the image
-#     player_names = get_usernames_from_image(image_url)
-#     print("Detected players:", player_names)
-
-<<<<<<< HEAD
-    # Analyze the players' data
-    fetch_data(player_names)
-def calculate_hero_pool_metrics(top_heroes: list[dict]) -> dict:
-    """
-    Calculates advanced metrics for hero pool analysis
-    Returns dictionary with diversity score and one-trick indicators
-    """
-    if not top_heroes:
-        return {
-            "diversity_score": 0,
-            "primary_hero_dominance": 0,
-            "is_one_trick": False,
-            "total_matches": 0
-        }
-
-    total_matches = sum(hero["matches"] for hero in top_heroes)
-    if total_matches == 0:
-        return {
-            "diversity_score": 0,
-            "primary_hero_dominance": 0,
-            "is_one_trick": False,
-            "total_matches": 0
-        }
-
-    # Calculate play rate distribution
-    play_rates = [hero["matches"] / total_matches for hero in top_heroes]
-    
-    # Calculate Herfindahl-Hirschman Index (HHI) for hero pool concentration
-    hhi = sum(rate * rate for rate in play_rates)
-    
-    # Calculate primary hero dominance
-    primary_hero_dominance = play_rates[0] if play_rates else 0
-    
-    # Calculate play rate decay between primary and secondary heroes
-    play_rate_decay = play_rates[0] / play_rates[1] if len(play_rates) > 1 else float('inf')
-
-    # Determine if player is a one-trick using multiple criteria
-    is_one_trick = (
-        total_matches >= ONE_TRICK_MINIMUM_MATCHES and  # Enough total matches
-        primary_hero_dominance > PRIMARY_HERO_THRESHOLD and  # Plays main hero enough
-        play_rate_decay > PLAY_RATE_DECAY_THRESHOLD and     # Sharp dropoff after main hero
-        hhi > HERO_POOL_CONCENTRATION_THRESHOLD             # Concentrated hero pool
-    )
-=======
-#     # Analyze the players' data
-#     fetch_data(player_names)
->>>>>>> 713858ed
-
-    return {
-        "diversity_score": 1 - hhi,  # Convert HHI to diversity score
-        "primary_hero_dominance": primary_hero_dominance,
-        "play_rate_decay": play_rate_decay,
-        "is_one_trick": is_one_trick,
-        "total_matches": total_matches
-    }
-
-# # Script entry point
-# if __name__ == "__main__":
-#     main()
+# Import required libraries
+from typing import Tuple
+from PIL import Image  # For image processing
+from google import genai
+import requests  # For making HTTP requests
+from io import BytesIO  # For handling image data in memory
+import json  # For parsing JSON data
+import concurrent.futures  # For parallel processing
+from operator import itemgetter  # For sorting operations
+from collections import Counter  # For counting occurrences
+import os
+from dotenv import load_dotenv
+import constants
+from models import PlayerIDResponse, PlayerInfoResponse
+
+load_dotenv()
+
+
+# Constants for player analysis and API configuration
+API_URL = 'https://mrapi.org'
+ONE_TRICK_THRESHOLD = 1.5  # Multiplier to identify players who mainly use one hero
+# Minimum winrate % to consider a hero commonly played well
+COMMON_WINRATE_THRESHOLD = 55
+COMMON_MATCH_THRESHOLD = 20  # Minimum matches needed to consider hero experience
+GOOD_PLAYER_WINRATE_THRESHOLD = 60  # Minimum winrate % to identify strong players
+# Minimum matches needed to identify strong players
+GOOD_PLAYER_MATCH_THRESHOLD = 30
+ONE_TRICK_MINIMUM_MATCHES = 50  # Minimum matches needed to be considered a one-trick
+PRIMARY_HERO_THRESHOLD = 0.4    # 40% of total matches on main hero
+PLAY_RATE_DECAY_THRESHOLD = 2.0 # Main hero played 2x more than second hero
+HERO_POOL_CONCENTRATION_THRESHOLD = 0.25  # HHI threshold for hero pool concentration
+
+
+def get_usernames_from_image(image_url: str) -> list[str]:
+    """
+    Extracts usernames from a game screenshot using Google's Gemini Vision API
+    and filters out specific unwanted phrases
+    Args:
+        image_url (str): URL of the image to analyze
+    Returns:
+        list: List of filtered usernames
+    """
+    response = requests.get(image_url)
+    image = Image.open(BytesIO(response.content))
+
+    # Configure Gemini API with authentication
+    client = genai.Client(api_key=os.getenv('GEMINI_API_KEY'))
+
+    response = client.models.generate_content(
+        model="gemini-2.0-flash",
+        contents=[image, "Parse the usernames from this video game image."],
+        config={
+            'response_mime_type': 'application/json',
+            'response_schema': list[str],
+        }
+    )
+    usernames = json.loads(response.text)
+
+    filtered_usernames = list(filter(
+        lambda name: name not in constants.EXCLUDED_PHRASES, usernames))
+
+    return filtered_usernames[-6:]
+
+
+def get_player_id(player_name: str) -> str | None:
+    """
+    Retrieves player ID from the API using player name
+    Args:
+        player_name (str): Player's username
+    Returns:
+        str: Player ID if found, None otherwise
+    """
+    response = requests.get(f"{API_URL}/api/player-id/{player_name}")
+    if response.status_code < 400:
+        try:
+            return PlayerIDResponse(**response.json()).id
+        except ValueError:
+            return None
+    print("Error getting player id:", response)
+    return None
+
+
+def get_player_ids(player_names: list[str]) -> dict[str, str | None]:
+    """
+    Gets multiple player IDs concurrently using ThreadPoolExecutor
+    Args:
+        player_names (list): List of player usernames
+    Returns:
+        dict: Mapping of player names to their IDs
+    """
+    with concurrent.futures.ThreadPoolExecutor() as executor:
+        results = executor.map(get_player_id, player_names)
+    return dict(zip(player_names, results))
+
+
+def get_player_data(player_id: str) -> (PlayerInfoResponse | None):
+    """
+    Retrieves detailed player statistics from the API
+    Args:
+        player_id (str): Player's unique identifier
+    Returns:
+        dict: Player statistics and data
+    """
+    response = requests.get(f"{API_URL}/api/player/{player_id}")
+    if response.status_code < 400:
+        try:
+            return PlayerInfoResponse(**response.json())
+        except ValueError:
+            return None
+    print("Error getting player data:", response)
+    return None
+
+
+def get_players_data(player_ids: dict[str, str | None]) -> dict[str, PlayerInfoResponse | None]:
+    """
+    Gets multiple players' data concurrently
+    Args:
+        player_ids (dict): Dictionary of player names and their IDs
+    Returns:
+        dict: Mapping of player names to their complete data
+    """
+    with concurrent.futures.ThreadPoolExecutor() as executor:
+        results = executor.map(get_player_data, player_ids.values())
+    return dict(zip(player_ids.keys(), results))
+
+
+def get_top_heroes(player_data: PlayerInfoResponse, top_n=5) -> list[dict]:
+    """
+    Analyzes player data to find their most played heroes
+    Args:
+        player_data (dict): Player's complete statistics
+        top_n (int): Number of top heroes to return
+    Returns:
+        list: Top N heroes with their match counts and winrates
+    """
+    hero_stats = player_data.hero_stats
+    if not hero_stats:
+        return []
+    ranked_heroes = []
+
+    # Calculate statistics for each hero
+    for _, hero_info in hero_stats.items():
+        ranked_data = hero_info.ranked
+        if not ranked_data:
+            continue
+        matches = ranked_data.matches
+        wins = ranked_data.wins
+        winrate = (wins / matches * 100) if matches > 0 else 0
+        if matches > 0:
+            ranked_heroes.append({
+                "hero_name": hero_info.hero_name,
+                "matches": matches,
+                "winrate": winrate
+            })
+
+    # Sort heroes by number of matches played
+    ranked_heroes.sort(key=itemgetter("matches"), reverse=True)
+    return ranked_heroes[:top_n]
+
+
+def determine_bans(players_data: dict[str, PlayerInfoResponse | None]):
+    """
+    Analyzes all players' data to determine optimal hero bans
+    Args:
+        players_data (dict): Complete data for all players
+    Returns:
+        list: Recommended bans with detailed reasoning
+    """
+    # Initialize tracking dictionaries
+    hero_usage = Counter()
+    one_tricks = {}
+    good_players = {}
+    player_top_heroes = {}
+    player_metrics = {}
+
+    # Process each player's hero data
+    for player_name, player_data in players_data.items():
+        if not player_data:
+            continue
+            
+        top_heroes = get_top_heroes(player_data)
+        if not top_heroes:
+            continue
+            
+        player_top_heroes[player_name] = top_heroes
+        
+        # Calculate advanced metrics
+        metrics = calculate_hero_pool_metrics(top_heroes)
+        player_metrics[player_name] = metrics
+
+        # Identify one-tricks using new metrics
+        if metrics["is_one_trick"]:
+            primary_hero = top_heroes[0]
+            one_tricks.setdefault(primary_hero["hero_name"], []).append({
+                "player": player_name,
+                "matches": primary_hero["matches"],
+                "winrate": primary_hero["winrate"],
+                "dominance": metrics["primary_hero_dominance"],
+                "diversity": metrics["diversity_score"]
+            })
+
+        # Track hero usage and strong players
+        for hero in top_heroes:
+            hero_name = hero["hero_name"]
+            matches = hero["matches"]
+            winrate = hero["winrate"]
+
+            if winrate >= COMMON_WINRATE_THRESHOLD and matches >= COMMON_MATCH_THRESHOLD:
+                hero_usage[hero_name] += 1
+
+            if winrate >= GOOD_PLAYER_WINRATE_THRESHOLD and matches >= GOOD_PLAYER_MATCH_THRESHOLD:
+                good_players.setdefault(hero_name, []).append(
+                    (player_name, matches, winrate)
+                )
+
+    # Compile ban candidates
+    one_trick_set = set(one_tricks.keys())
+    good_player_set = set(good_players.keys())
+    common_hero_set = {hero for hero, count in hero_usage.items() if count > 1}
+
+    ban_candidates = one_trick_set | good_player_set | common_hero_set
+
+    return compile_ban_recommendations(ban_candidates, one_tricks, good_players, hero_usage, player_top_heroes)
+
+
+def get_common_hero_players(hero, player_top_heroes):
+    """
+    Finds players who frequently use a given hero.
+    """
+    common_players = [
+        f"{player}: {hero_data['matches']} matches, {hero_data['winrate']:.2f}% winrate"
+        for player, top_heroes in player_top_heroes.items()
+        for hero_data in top_heroes
+        if hero_data["hero_name"] == hero
+    ]
+    return common_players
+
+
+def compile_ban_recommendations(ban_candidates, one_tricks, good_players, hero_usage, player_top_heroes) -> list[str]:
+    """
+    Creates a detailed list of ban recommendations with improved one-trick detection
+    """
+    one_trick_bans, good_player_bans, common_hero_bans = [], [], []
+
+    for hero in ban_candidates:
+        hero_display = constants.HERO_EMOJI_MAP.get(hero, hero)
+
+        if hero in one_tricks:
+            for player_data in one_tricks[hero]:
+                one_trick_bans.append(
+                    f"{hero_display} (One-trick: {player_data['player']}, "
+                    f"{player_data['matches']} matches, {player_data['winrate']:.2f}%, "
+                    f"Hero dominance: {player_data['dominance']*100:.1f}%)"
+                )
+
+        elif hero in good_players:
+            for player, matches, winrate in good_players[hero]:
+                good_player_bans.append(
+                    f"{hero_display} (Good-player: {player}, {matches} matches, {winrate:.2f}%)"
+                )
+
+        elif hero_usage[hero] > 1:
+            common_players = get_common_hero_players(hero, player_top_heroes)
+            if common_players:
+                common_hero_bans.append(
+                    f"{hero_display} (Common hero: {', '.join(common_players)})"
+                )
+
+    # Sort bans by priority (one-tricks first, then good players, then common heroes)
+    sorted_bans = one_trick_bans + good_player_bans + common_hero_bans
+    return sorted_bans
+
+
+def fetch_data(player_names: list[str]):
+    """
+    Main function to fetch and analyze data for all players
+    Args:
+        player_names (list): List of player usernames to analyze
+    """
+    # Get player IDs for all players
+    player_ids = get_player_ids(player_names)
+    print("Player IDs:", player_ids)
+
+    # Get detailed data for all players
+    players_data = get_players_data(player_ids)
+
+    # Analyze and display results for each player
+    for player_name, player_data in players_data.items():
+        if not player_data:
+            print(f"Could not retrieve data for player {player_name}.")
+            continue
+
+        top_heroes = get_top_heroes(player_data)
+        print(f"Top {len(top_heroes)} most played heroes for {player_name}:")
+        for hero in top_heroes:
+            print(
+                f"{hero['hero_name']}: {hero['matches']} ranked matches, Winrate: {hero['winrate']:.2f}%")
+
+    # Generate and display ban recommendations
+    bans = determine_bans(players_data)
+    print("Recommended bans:", bans)
+
+
+def get_player_rank(level: int) -> Tuple[str, int]:
+    """
+    Maps a player's level to their rank and sub-tier (1-3).
+
+    Args:
+        level (int): Player's rank level (0-23).
+
+    Returns:
+        Tuple[str, int]: Rank name and sub-tier (3 = highest, 1 = lowest).
+    """
+    rank_tiers = {
+        "Bronze": range(0, 4),
+        "Silver": range(4, 7),
+        "Gold": range(7, 10),
+        "Platinum": range(10, 13),
+        "Diamond": range(13, 16),
+        "Grandmaster": range(16, 19),
+        "Celestial": range(19, 22),
+        "Eternity": [22],
+        "One Above All": [23]
+    }
+
+    # Find the rank and calculate the sub-tier (3, 2, 1)
+    for rank, levels in rank_tiers.items():
+        if level in levels:
+            if rank in ["Eternity", "One Above All"]:
+                return (rank, None)  # No sub-tier for these ranks
+            sub_tier = 3 - (level - min(levels))
+            return (rank, sub_tier)
+
+    return ("Unknown", None)  # Fallback for invalid levels
+
+
+# def main():
+#     """
+#     Entry point of the script
+#     Handles image processing and initiates data analysis
+#     """
+#     # Discord image URL containing player names
+#     # image_url = 'https://media.discordapp.net/attachments/1266915114322231330/1337309415367376896/image.png?ex=67a7a2b2&is=67a65132&hm=d77e7c2af072265616ff9c2e66282c40c0542717a6f13ab140e8ad23b97a0650&format=webp&quality=lossless'
+#     image_url = 'https://media.discordapp.net/attachments/1337523234945372193/1337607708043644979/image.png?ex=67a80fc1&is=67a6be41&hm=d5fcd33f0f0a69064ac1c7111d739a4835172ed2645079a354286e0c3bf03124&=&format=webp&quality=lossless'
+#     # Extract usernames from the image
+#     player_names = get_usernames_from_image(image_url)
+#     print("Detected players:", player_names)
+
+
+#     fetch_data(player_names)
+def calculate_hero_pool_metrics(top_heroes: list[dict]) -> dict:
+    """
+    Calculates advanced metrics for hero pool analysis
+    Returns dictionary with diversity score and one-trick indicators
+    """
+    if not top_heroes:
+        return {
+            "diversity_score": 0,
+            "primary_hero_dominance": 0,
+            "is_one_trick": False,
+            "total_matches": 0
+        }
+
+    total_matches = sum(hero["matches"] for hero in top_heroes)
+    if total_matches == 0:
+        return {
+            "diversity_score": 0,
+            "primary_hero_dominance": 0,
+            "is_one_trick": False,
+            "total_matches": 0
+        }
+
+    # Calculate play rate distribution
+    play_rates = [hero["matches"] / total_matches for hero in top_heroes]
+    
+    # Calculate Herfindahl-Hirschman Index (HHI) for hero pool concentration
+    hhi = sum(rate * rate for rate in play_rates)
+    
+    # Calculate primary hero dominance
+    primary_hero_dominance = play_rates[0] if play_rates else 0
+    
+    # Calculate play rate decay between primary and secondary heroes
+    play_rate_decay = play_rates[0] / play_rates[1] if len(play_rates) > 1 else float('inf')
+
+    # Determine if player is a one-trick using multiple criteria
+    is_one_trick = (
+        total_matches >= ONE_TRICK_MINIMUM_MATCHES and  # Enough total matches
+        primary_hero_dominance > PRIMARY_HERO_THRESHOLD and  # Plays main hero enough
+        play_rate_decay > PLAY_RATE_DECAY_THRESHOLD and     # Sharp dropoff after main hero
+        hhi > HERO_POOL_CONCENTRATION_THRESHOLD             # Concentrated hero pool
+    )
+
+
+    return {
+        "diversity_score": 1 - hhi,  # Convert HHI to diversity score
+        "primary_hero_dominance": primary_hero_dominance,
+        "play_rate_decay": play_rate_decay,
+        "is_one_trick": is_one_trick,
+        "total_matches": total_matches
+    }
+
+# # Script entry point
+# if __name__ == "__main__":
+#     main()